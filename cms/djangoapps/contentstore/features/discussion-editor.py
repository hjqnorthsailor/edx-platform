#pylint: disable=C0111
#pylint: disable=W0621

from lettuce import world, step


@step('I have created a Discussion Tag$')
def i_created_discussion_tag(step):
<<<<<<< HEAD
    world.create_component_instance(step, '.large-discussion-icon', 'i4x://edx/templates/discussion/Discussion_Tag',
                                    '.xmodule_DiscussionModule')
=======
    world.create_component_instance(
        step, '.large-discussion-icon',
        'i4x://edx/templates/discussion/Discussion_Tag',
        '.xmodule_DiscussionModule'
    )
>>>>>>> 5d41e2a9


@step('I see three alphabetized settings and their expected values$')
def i_see_only_the_settings_and_values(step):
    world.verify_all_setting_entries(
        [
            ['Category', "Week 1", True],
            ['Display Name', "Discussion Tag", True],
            ['Subcategory', "Topic-Level Student-Visible Label", True]
        ])<|MERGE_RESOLUTION|>--- conflicted
+++ resolved
@@ -6,16 +6,11 @@
 
 @step('I have created a Discussion Tag$')
 def i_created_discussion_tag(step):
-<<<<<<< HEAD
-    world.create_component_instance(step, '.large-discussion-icon', 'i4x://edx/templates/discussion/Discussion_Tag',
-                                    '.xmodule_DiscussionModule')
-=======
     world.create_component_instance(
         step, '.large-discussion-icon',
         'i4x://edx/templates/discussion/Discussion_Tag',
         '.xmodule_DiscussionModule'
     )
->>>>>>> 5d41e2a9
 
 
 @step('I see three alphabetized settings and their expected values$')
